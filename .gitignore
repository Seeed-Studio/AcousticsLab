--- conflicted
+++ resolved
@@ -15,6 +15,7 @@
 examples/**/sdkconfig.old
 examples/**/dependencies.lock
 examples/**/**.lock
+examples/**/managed_components
 
 # Binary files
 **.bin
@@ -37,14 +38,9 @@
 *.pyc
 .venv
 
-<<<<<<< HEAD
 # Custom
 .log
 .issues
 
 # Model
-models
-=======
-# Logs
-*.log
->>>>>>> d829145a
+models