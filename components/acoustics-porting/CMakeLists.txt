--- conflicted
+++ resolved
@@ -74,11 +74,6 @@
 list(APPEND ACOUSTICS_PORTING_SRCS ${ACOUSTICS_SRCS})
 list(APPEND ACOUSTICS_PORTING_INCLUDES_DIR ${ACOUSTICS_INCLUDES_DIR})
 
-# Add KissFFT include directory
-if(EXISTS "${KISSFFT_DIR}")
-    list(APPEND ACOUSTICS_PORTING_INCLUDES_DIR "${KISSFFT_DIR}")
-    message(STATUS "Added KissFFT include directory: ${KISSFFT_DIR}")
-endif()
 
 set(ACOUSTICS_REQUIRES
     driver
@@ -103,13 +98,8 @@
 idf_component_register(
     SRCS ${ACOUSTICS_PORTING_SRCS}
     INCLUDE_DIRS ${ACOUSTICS_PORTING_INCLUDES_DIR}
-<<<<<<< HEAD
-    REQUIRES freertos esp_psram espressif__esp-tflite-micro
-    PRIV_REQUIRES esp_timer driver spi_flash esp_partition efuse lis3dhtr littlefs
-=======
     REQUIRES freertos ${ACOUSTICS_REQUIRES}
     PRIV_REQUIRES ${ACOUSTICS_PRIV_REQUIRES}
->>>>>>> d829145a
 )
 
 # Set KissFFT sources to be compiled as C (after component registration)
