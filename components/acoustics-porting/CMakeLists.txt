cmake_minimum_required(VERSION 3.12.4)

message(STATUS "Configuring AcousticsLab Porting SDK")

set(CMAKE_CXX_STANDARD 20)
set(CMAKE_CXX_STANDARD_REQUIRED ON)
set(CMAKE_CXX_EXTENSIONS OFF)

set(ACOUSTICS_SDK_VERSION_MAJOR 1)
set(ACOUSTICS_SDK_VERSION_MINOR 7)
set(ACOUSTICS_SDK_VERSION_PATCH 24)

set(ACOUSTICS_PORTING_INCLUDES_DIR
    ${CMAKE_CURRENT_LIST_DIR}/porting
)
message(STATUS "Include directory: ${ACOUSTICS_PORTING_INCLUDES_DIR}")


file(GLOB_RECURSE ACOUSTICS_PORTING_SRCS
    ${CMAKE_CURRENT_LIST_DIR}/porting/*.h
    ${CMAKE_CURRENT_LIST_DIR}/porting/*.hpp
    ${CMAKE_CURRENT_LIST_DIR}/porting/*.cpp
)
message(STATUS "ACOUSTICS_PORTING_SRCS: ${ACOUSTICS_PORTING_SRCS}")

set_property(GLOBAL PROPERTY ACOUSTICS_SDK_TARGET "POSIX")


set(ACOUSTICS_INCLUDES_DIR
    ${CMAKE_CURRENT_LIST_DIR}/../acoustics/
)

file(GLOB ACOUSTICS_SRCS_API
    ${CMAKE_CURRENT_LIST_DIR}/../acoustics/api/*.c
    ${CMAKE_CURRENT_LIST_DIR}/../acoustics/api/*.hpp
    ${CMAKE_CURRENT_LIST_DIR}/../acoustics/api/*.cpp
)

if(NOT DEFINED ACOUSTICS_API_VERSION)
    message(WARNING "ACOUSTICS_API_VERSION is not defined, defaulting to 0")
    set(ACOUSTICS_API_VERSION "0")
endif()

if(${ACOUSTICS_API_VERSION} STREQUAL "0")
    file(GLOB_RECURSE ACOUSTICS_SRCS_API_V0
        ${CMAKE_CURRENT_LIST_DIR}/../acoustics/api/v0/*.c
        ${CMAKE_CURRENT_LIST_DIR}/../acoustics/api/v0/*.hpp
        ${CMAKE_CURRENT_LIST_DIR}/../acoustics/api/v0/*.cpp
    )
    list(APPEND ACOUSTICS_SRCS_API ${ACOUSTICS_SRCS_API_V0})
    message(STATUS "Using API version 0 sources")
elseif(${ACOUSTICS_API_VERSION} STREQUAL "1")
    file(GLOB_RECURSE ACOUSTICS_SRCS_API_V1
        ${CMAKE_CURRENT_LIST_DIR}/../acoustics/api/v1/*.c
        ${CMAKE_CURRENT_LIST_DIR}/../acoustics/api/v1/*.hpp
        ${CMAKE_CURRENT_LIST_DIR}/../acoustics/api/v1/*.cpp
    )
    list(APPEND ACOUSTICS_SRCS_API ${ACOUSTICS_SRCS_API_V1})
    message(STATUS "Using API version 1 sources")
endif()

file(GLOB_RECURSE ACOUSTICS_SRCS_CORE
    ${CMAKE_CURRENT_LIST_DIR}/../acoustics/core/*.c
    ${CMAKE_CURRENT_LIST_DIR}/../acoustics/core/*.hpp
    ${CMAKE_CURRENT_LIST_DIR}/../acoustics/core/*.cpp
)

file(GLOB_RECURSE ACOUSTICS_SRCS_HAL
    ${CMAKE_CURRENT_LIST_DIR}/../acoustics/hal/*.c
    ${CMAKE_CURRENT_LIST_DIR}/../acoustics/hal/*.hpp
    ${CMAKE_CURRENT_LIST_DIR}/../acoustics/hal/*.cpp
)

file(GLOB_RECURSE ACOUSTICS_SRCS_ALGORITHMS
    ${CMAKE_CURRENT_LIST_DIR}/../acoustics/algorithms/*.c
    ${CMAKE_CURRENT_LIST_DIR}/../acoustics/algorithms/*.hpp
    ${CMAKE_CURRENT_LIST_DIR}/../acoustics/algorithms/*.cpp
)

file(GLOB_RECURSE ACOUSTICS_SRCS_MODULE
    ${CMAKE_CURRENT_LIST_DIR}/../acoustics/module/*.c
    ${CMAKE_CURRENT_LIST_DIR}/../acoustics/module/*.hpp
    ${CMAKE_CURRENT_LIST_DIR}/../acoustics/module/*.cpp
)
message(STATUS "ACOUSTICS_SRCS_MODULE: ${ACOUSTICS_SRCS_MODULE}")

set(ACOUSTICS_SRCS
    ${ACOUSTICS_SRCS_API}
    ${ACOUSTICS_SRCS_CORE}
    ${ACOUSTICS_SRCS_HAL}
    ${ACOUSTICS_SRCS_ALGORITHMS}
    ${ACOUSTICS_SRCS_MODULE}
)

list(APPEND ACOUSTICS_PORTING_SRCS ${ACOUSTICS_SRCS})
list(APPEND ACOUSTICS_PORTING_INCLUDES_DIR ${ACOUSTICS_INCLUDES_DIR})


set(ACOUSTICS_REQUIRES
    driver
    freertos
    efuse
    spi_flash
    esp_timer
    esp_psram
    esp_partition
)

set(ACOUSTICS_PRIV_REQUIRES
    lis3dhtr
    littlefs
)

if(NOT DEFINED ACOUSTICS_LIB_OPUS_ENABLE)
    set(LIB_OPUS_ENABLE 0)
    message(STATUS "OPUS support is disabled by default")
else()
    message(STATUS "OPUS support is set to: ${ACOUSTICS_LIB_OPUS_ENABLE}")
    if(ACOUSTICS_LIB_OPUS_ENABLE STREQUAL "1" OR ACOUSTICS_LIB_OPUS_ENABLE STREQUAL "ON")
        set(LIB_OPUS_DIR ${CMAKE_CURRENT_LIST_DIR}/../acoustics/3rdparty/opus)

        set(LIB_OPUS_CELT_DIR ${LIB_OPUS_DIR}/celt)
        file(GLOB LIB_OPUS_CELT_SRCS
            ${LIB_OPUS_CELT_DIR}/*.c
            ${LIB_OPUS_CELT_DIR}/*.h
        )

        set(LIB_OPUS_SILK_DIR ${LIB_OPUS_DIR}/silk)
        file(GLOB LIB_OPUS_SILK_SRCS
            ${LIB_OPUS_SILK_DIR}/*.c
            ${LIB_OPUS_SILK_DIR}/*.h
        )
        set(LIB_OPUS_SILK_FIXED_DIR ${LIB_OPUS_DIR}/silk/fixed)
        file(GLOB LIB_OPUS_SILK_FIXED_SRCS
            ${LIB_OPUS_SILK_FIXED_DIR}/*.c
            ${LIB_OPUS_SILK_FIXED_DIR}/*.h
        )

        set(LIB_OPUS_INCS ${LIB_OPUS_DIR}/include)
        file(GLOB_RECURSE LIB_OPUS_SRCS
            ${LIB_OPUS_DIR}/src/*.c
            ${LIB_OPUS_DIR}/src/*.h
        )

        list(APPEND ACOUSTICS_PORTING_SRCS
            ${LIB_OPUS_CELT_SRCS}
            ${LIB_OPUS_SILK_SRCS}
            ${LIB_OPUS_SILK_FIXED_SRCS}
            ${LIB_OPUS_SRCS}
        )
        list(APPEND ACOUSTICS_PORTING_INCLUDES_DIR
            ${LIB_OPUS_SILK_DIR}
            ${LIB_OPUS_CELT_DIR}
            ${LIB_OPUS_SILK_FIXED_DIR}
            ${LIB_OPUS_INCS}
        )

        set(LIB_OPUS_ENABLE 1)
        message(STATUS "OPUS support is enabled")
    else()
        set(LIB_OPUS_ENABLE 0)
        message(STATUS "OPUS support is disabled")
    endif()
endif()

if(NOT DEFINED ACOUSTICS_PORTING_LIB_TFLM_ENABLE)
    set(PORTING_LIB_TFLM_ENABLE 0)
    message(STATUS "TFLM support is disabled by default")
else()
    message(STATUS "TFLM support is set to: ${ACOUSTICS_PORTING_LIB_TFLM_ENABLE}")
    if(ACOUSTICS_PORTING_LIB_TFLM_ENABLE STREQUAL "1" OR ACOUSTICS_PORTING_LIB_TFLM_ENABLE STREQUAL "ON")
        set(PORTING_LIB_TFLM_ENABLE 1)
        list(APPEND ACOUSTICS_REQUIRES esp-tflite-micro)
        message(STATUS "TFLM support is enabled")
    else()
        set(PORTING_LIB_TFLM_ENABLE 0)
        message(STATUS "TFLM support is disabled")
    endif()
endif()

if(NOT DEFINED ACOUSTICS_PORTING_LIB_DLFFT_ENABLE)
    set(PORTING_LIB_DLFFT_ENABLE 0)
    message(STATUS "DL_FFT support is disabled by default")
else()
    message(STATUS "DL_FFT support is set to: ${ACOUSTICS_PORTING_LIB_DLFFT_ENABLE}")
    if(ACOUSTICS_PORTING_LIB_DLFFT_ENABLE STREQUAL "1" OR ACOUSTICS_PORTING_LIB_DLFFT_ENABLE STREQUAL "ON")
        set(PORTING_LIB_DLFFT_ENABLE 1)
        list(APPEND ACOUSTICS_REQUIRES dl_fft)
        message(STATUS "DL_FFT support is enabled")
    else()
        set(PORTING_LIB_DLFFT_ENABLE 0)
        message(STATUS "DL_FFT support is disabled")
    endif()
endif()

idf_component_register(
    SRCS ${ACOUSTICS_PORTING_SRCS}
    INCLUDE_DIRS ${ACOUSTICS_PORTING_INCLUDES_DIR}
    REQUIRES freertos ${ACOUSTICS_REQUIRES}
    PRIV_REQUIRES ${ACOUSTICS_PRIV_REQUIRES}
)

add_compile_options(-fdiagnostics-color=always -ffast-math -O2)

target_compile_definitions(${COMPONENT_LIB} PUBLIC
    CORE_VERSION_MAJOR=${ACOUSTICS_SDK_VERSION_MAJOR}
    CORE_VERSION_MINOR=${ACOUSTICS_SDK_VERSION_MINOR}
    CORE_VERSION_PATCH=${ACOUSTICS_SDK_VERSION_PATCH}
    LIB_OPUS_ENABLE=${LIB_OPUS_ENABLE}
    PORTING_LIB_TFLM_ENABLE=${PORTING_LIB_TFLM_ENABLE}
<<<<<<< HEAD
    PORTING_LIB_DLFFT_ENABLE=${PORTING_LIB_DLFFT_ENABLE}
)
=======
)

if(LIB_OPUS_ENABLE)
    target_compile_definitions(${COMPONENT_LIB} PRIVATE
        OPUS_BUILD=1
        FLOAT_APPROX=1
        NONTHREADSAFE_PSEUDOSTACK=1
        FIXED_POINT=1
    )
    target_compile_options(${COMPONENT_LIB} PRIVATE -Wno-maybe-uninitialized)
endif()
>>>>>>> 4d58aa22
<|MERGE_RESOLUTION|>--- conflicted
+++ resolved
@@ -208,10 +208,7 @@
     CORE_VERSION_PATCH=${ACOUSTICS_SDK_VERSION_PATCH}
     LIB_OPUS_ENABLE=${LIB_OPUS_ENABLE}
     PORTING_LIB_TFLM_ENABLE=${PORTING_LIB_TFLM_ENABLE}
-<<<<<<< HEAD
     PORTING_LIB_DLFFT_ENABLE=${PORTING_LIB_DLFFT_ENABLE}
-)
-=======
 )
 
 if(LIB_OPUS_ENABLE)
@@ -222,5 +219,4 @@
         FIXED_POINT=1
     )
     target_compile_options(${COMPONENT_LIB} PRIVATE -Wno-maybe-uninitialized)
-endif()
->>>>>>> 4d58aa22
+endif()