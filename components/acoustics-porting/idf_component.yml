version: "1.0.0"
description: AcousticsLab Porting Layer

dependencies:
  idf:
    version: ">=5.4.0"
  lis3dhtr:
    version: ">=1.2.4"
    path: porting/driver/lis3dhtr
  littlefs:
    version: ">=2.11.0"
    path: porting/driver/littlefs
<<<<<<< HEAD
  microphone:
    version: ">=1.0.0"
    path: porting/driver/microphone
=======
  espressif/esp-tflite-micro: '*'
>>>>>>> d829145a
<|MERGE_RESOLUTION|>--- conflicted
+++ resolved
@@ -10,10 +10,4 @@
   littlefs:
     version: ">=2.11.0"
     path: porting/driver/littlefs
-<<<<<<< HEAD
-  microphone:
-    version: ">=1.0.0"
-    path: porting/driver/microphone
-=======
-  espressif/esp-tflite-micro: '*'
->>>>>>> d829145a
+  espressif/esp-tflite-micro: '*'