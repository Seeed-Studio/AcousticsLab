--- conflicted
+++ resolved
@@ -42,15 +42,6 @@
     }
 
 private:
-<<<<<<< HEAD
-    template<typename IS, typename OS>
-    constexpr explicit MNInput(IS &&inputs, OS &&outputs, int priority) noexcept
-        : module::MNode(std::string(node_name), std::forward<IS>(inputs), std::forward<OS>(outputs), priority)
-    {
-    }
-
-=======
->>>>>>> 6d6500f8
     inline core::Status forward(const MIOS &inputs, MIOS &outputs) noexcept override
     {
         return STATUS_OK();
